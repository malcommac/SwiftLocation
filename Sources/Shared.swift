--- conflicted
+++ resolved
@@ -243,7 +243,6 @@
 			}
 		} else {
 			// In iOS11 stuff are changed again
-<<<<<<< HEAD
             let hasAlwaysAndWhenInUse = hasPlistValue(forKey:"NSLocationAlwaysAndWhenInUseUsageDescription")
             let hasWhenInUse = hasPlistValue(forKey: "NSLocationWhenInUseUsageDescription")
 			if hasAlwaysAndWhenInUse && hasWhenInUse {
@@ -254,18 +253,6 @@
 				// Key NSLocationWhenInUseUsageDescription MUST be present in the Info.plist file to use location services on iOS 11
                 // For Always access NSLocationAlwaysAndWhenInUseUsageDescription must also be present.
 				fatalError("To use location services in iOS 11+, your Info.plist must provide a value for NSLocationAlwaysUsageDescription and if requesting always access you must provide a value for  NSLocationAlwaysAndWhenInUseUsageDescription as well.")
-=======
-			let hasAlwaysAndInUseKey = hasPlistValue(forKey: "NSLocationAlwaysAndWhenInUseUsageDescription")
-            let hasWhenInUse = hasPlistValue(forKey: "NSLocationWhenInUseUsageDescription")
-			if hasAlwaysAndInUseKey {
-				return .always
-            } else if hasWhenInUse {
-                return .whenInUse
-            } else {
-                // At least one of the keys NSLocationAlwaysAndWhenInUseUsageDescription or NSLocationWhenInUseUsageDescription MUST
-                // be present in the Info.plist file to use location services on iOS 11+.
-                fatalError("To use location services in iOS 11+, your Info.plist must provide a value for either NSLocationWhenInUseUsageDescription or NSLocationAlwaysAndWhenInUseUsageDescription.")
->>>>>>> 81b770b8
 			}
 		}
 	}
