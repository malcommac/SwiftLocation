//
//  SwiftLocation - Efficient Location Tracking for iOS
//
//  Created by Daniele Margutti
//   - Web: https://www.danielemargutti.com
//   - Twitter: https://twitter.com/danielemargutti
//   - Mail: hello@danielemargutti.com
//
//  Copyright © 2019 Daniele Margutti. Licensed under MIT License.

import Foundation
import CoreLocation

/// LocationRequest represent the request entity which contains a reference
/// to subscriber, a list of contraints to evaluate.
/// A reference is keep on queue until its valid and you can manage the subscription
// directly from here.
public class LocationRequest: ServiceRequest, Hashable {
    
    // MARK: - Typealiases -

    public typealias Data = Result<CLLocation,LocationManager.ErrorReason>
    public typealias Callback = ((Data, LocationRequest) -> Void)
    
    // MARK: - Private Properties -
    
    /// Timeout manager handles timeout events.
    internal var timeoutManager: Timeout? {
        didSet {
            // Also set the callback to receive timeout event; it will remove the request.
            timeoutManager?.callback = { interval in
<<<<<<< HEAD
                self.stop(reason: .timeout(interval), remove: self.subscription == .oneShot)
=======
                self.stop(reason: .requiredLocationNotFound(timeout: interval, last: self.lastAbsoluteLocation), remove: true)
>>>>>>> 7dbf590b
            }
        }
    }
    
    // MARK: - Public Properties -
    
    /// Last obtained valid value for request.
    public internal(set) var value: CLLocation?

    /// Type of timeout set.
    public var timeout: Timeout.Mode? {
        return timeoutManager?.mode
    }
    
    /// Unique identifier of the request.
    public var id: ServiceRequest.RequestID
    
    /// Minimum accuracy level required to receive valid locations in this request.
    /// If a timeout is set and no events are received inside the interval range the
    /// request will fails with `timeout` error and it will be removed from queue.
    public var accuracy: LocationManager.Accuracy = .any
    
    /// The minimum distance (measured in meters) a device must move horizontally before an update event is generated.
    /// If `kCLDistanceFilterNone` this constraint will be not applied when receiving events for this request.
    public var distance: CLLocationDistance = kCLDistanceFilterNone
    
    /// The location manager uses the information in this property as a cue to determine
    /// when location updates may be automatically paused.
    /// Pausing updates gives the system the opportunity to save power in situations where
    /// the user's location is not likely to be changing.
    public var activityType: CLActivityType = .other
    
    /// Callbacks called once a new location or error is received.
    public var observers = Observers<LocationRequest.Callback>()
    
    /// Last received location (even if not valid).
    public private(set) var lastAbsoluteLocation: CLLocation?
    
    /// Last valid received location (only if meet request's criteria).
    public private(set) var lastLocation: CLLocation?

    /// Current state of the request.
    public internal(set) var state: RequestState = .idle
    
    /// Subscription mode used to receive events.
    public internal(set) var subscription: Subscription = .oneShot
    
    /// You can provide a custom validation rule which overrides the default settings for
    /// accuracy and time threshold. You will receive in this callback any location retrived
    /// from the GPS system and you can decide if it's valid to be propagated or not.
    /// Inside the callback you will receive the location and the time interval between now
    /// and the time you have received the location.
    public var customValidation: ((CLLocation, TimeInterval) -> Bool)? = nil
    
    // MARK: - Initialization -
    
    internal init() {
        self.id = UUID().uuidString
    }
    
    deinit {
        stop()
    }
    
    // MARK: - Public Methods -
    
    /// Stop the request and remove it from queue.
    /// Request will be marked as `expired`.
    public func stop() {
        stop(reason: .cancelled, remove: true)
    }
    
    /// Complete a request with given location.
    /// If subscription mode is continous the event will be passed to callbacks and
    /// request still alive receiving other events; in case of one shot request
    /// it fulfill the request itself and remove it from queue.
    ///
    /// - Parameter location: location to pass.
    internal func complete(location: CLLocation) {
        lastAbsoluteLocation = location
        guard state.canReceiveEvents && locationSatisfyRequest(location) else {
            return // ignore events
        }
        
        // We can stop the timeout timer, the first valid event has been received.
        timeoutManager?.reset()
        value = location
        dispatch(data: .success(location)) // dispatch to callbacks
        if subscription == .oneShot { // one shot events will be removed
            LocationManager.shared.removeLocation(self)
        }
    }
    
    /// Mark the request as paused. It still remain in queue but any received event (valid or not)
    /// will be discarded and not passed to the subscribed callbacks.
    public func pause()  {
        state = .paused
    }
    
    /// Start/restart a [paused/idle/expired] request.
    public func start() {
        LocationManager.shared.startLocation(self) // add to queue
    }
    
    // MARK: - Protocols Conformances -
    
    public static func == (lhs: LocationRequest, rhs: LocationRequest) -> Bool {
        return lhs.id == rhs.id
    }
    
    public func hash(into hasher: inout Hasher) {
        hasher.combine(id)
    }
    
    // MARK: - Internal Methods -
    
    /// Stop a request with passed error reason and optionally remove it from queue.
    ///
    /// - Parameters:
    ///   - reason: reason of failure.
    ///   - remove: `true` to also remove it from queue.
    internal func stop(reason: LocationManager.ErrorReason = .cancelled, remove: Bool) {
        defer {
            if remove {
                LocationManager.shared.removeLocation(self)
            }
        }

        switch reason {
        case .cancelled:
            timeoutManager?.reset()
        default:
            if subscription != .oneShot {
                timeoutManager?.startIfNeeded()
            }
            else {
                timeoutManager?.reset()
            }
        }
        
        dispatch(data: .failure(reason))
    }
    
    /// Dispatch received events to all callbacks.
    ///
    /// - Parameter data: data to pass.
    internal func dispatch(data: Data) {
        observers.list.forEach { [unowned self] in
            $0(data, self)
        }
    }
    
    /// Return `true` if received location satisfy the constraint of the request and can be dispatched to its observers.
    ///
    /// - Parameter location: location to evaluate.
    /// - Returns: `true` if valid, `false` otherwise.
    private func locationSatisfyRequest(_ location: CLLocation) -> Bool {
        guard location.timestamp > (lastLocation?.timestamp ?? Date.distantPast) else {
            return false // timestamp of the location is older than the latest we got. We can ignore it.
        }
        
        if let customValidationRule = customValidation {
            // overridden by custom validator rule
            return customValidationRule(location,location.timestamp.timeIntervalSinceNow)
        }
        
        guard location.horizontalAccuracy < accuracy.value else {
            return false // accuracy is not enough
        }
        
        guard location.timestamp.timeIntervalSinceNow <= accuracy.interval else {
            return false // not too much time is passed since the event itself.
        }
        
        if let lastLoc = lastLocation, distance != kCLDistanceFilterNone {
            let distanceWithPrevious = lastLoc.distance(from: location)
            guard distanceWithPrevious >= distance else {
                return false // minimum distance not found
            }
        }
        
        return true
    }
    
    /// Restart a request which are not paused.
    internal func switchToRunningIfNotPaused() {
        switch state {
        case .paused:
            break
        default:
            state = .running
        }
    }
    
}

// MARK: - Subscription -

public extension LocationRequest {
    
    /// Type of subscription for events.
    ///
    /// - oneShot: one shot subscription. Once fulfilled or rejected request will be removed automatically.
    /// - continous: continous subscription still produces events (error or valid locations) until it will be removed manually.
    /// - significant: significant subsription sitll produces events (error or valid significant location) until removed.
    enum Subscription: CustomStringConvertible {
        case oneShot
        case continous
        case significant
        
        public static var all: [Subscription] {
            return [.oneShot, .continous, .significant]
        }
        
        public var description: String {
            switch self {
            case .oneShot:      return "oneShot"
            case .continous:    return "continous"
            case .significant:  return "significant"
            }
        }
    }
    
}<|MERGE_RESOLUTION|>--- conflicted
+++ resolved
@@ -29,11 +29,7 @@
         didSet {
             // Also set the callback to receive timeout event; it will remove the request.
             timeoutManager?.callback = { interval in
-<<<<<<< HEAD
-                self.stop(reason: .timeout(interval), remove: self.subscription == .oneShot)
-=======
-                self.stop(reason: .requiredLocationNotFound(timeout: interval, last: self.lastAbsoluteLocation), remove: true)
->>>>>>> 7dbf590b
+                self.stop(reason: .requiredLocationNotFound(timeout: interval, last: self.lastAbsoluteLocation), remove:  self.subscription == .oneShot)
             }
         }
     }
